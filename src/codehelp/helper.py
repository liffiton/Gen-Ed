# SPDX-FileCopyrightText: 2023 Mark Liffiton <liffiton@gmail.com>
#
# SPDX-License-Identifier: AGPL-3.0-only

import asyncio
import json
from collections.abc import Iterable
from unittest.mock import patch

from flask import (
    Blueprint,
    abort,
<<<<<<< HEAD
    flash,
=======
>>>>>>> 2eeb856e
    make_response,
    redirect,
    render_template,
    request,
    url_for,
)
from gened.auth import (
    admin_required,
    class_enabled_required,
    get_auth,
    login_required,
    tester_required,
)
from gened.classes import switch_class
from gened.contexts import (
    ContextNotFoundError,
    get_available_contexts,
    get_context_by_name,
)
from gened.db import get_db
from gened.openai import LLMDict, get_completion, with_llm
from gened.queries import get_history, get_query
from gened.testing.mocks import mock_async_completion
from werkzeug.wrappers.response import Response

from . import prompts
from .context import CodeHelpContext

bp = Blueprint('helper', __name__, url_prefix="/help", template_folder='templates')


@bp.route("/")
<<<<<<< HEAD
@bp.route("/<int:query_id>")
@bp.route("/ctx/<int:class_id>/<string:ctx_name>")
=======
@bp.route("/retry/<int:query_id>")
>>>>>>> 2eeb856e
@login_required
@class_enabled_required
def help_form(query_id: int | None = None, class_id: int | None = None, ctx_name: str | None = None) -> str | Response:
    db = get_db()
    auth = get_auth()

    if class_id is not None:
        success = switch_class(class_id)
        if not success:
            # Can't access the specified context
            flash(f"Cannot access class and context.  Make sure you are logged in correctly before using this link.", "danger")
            return make_response(render_template("error.html"), 400)

    # we may select a context from a given ctx_name, from a given query_id, or from the user's most recently-used context
    selected_context_name = None
    query_row = None
    if ctx_name is not None:
        # see if the given context is part of the current class (whether available or not)
        try:
            context = get_context_by_name(CodeHelpContext, ctx_name)
            contexts_list = [context]  # this will be the only context in this page -- no other options
            selected_context_name = ctx_name
        except ContextNotFoundError:
            flash(f"Context not found: {ctx_name}", "danger")
            return make_response(render_template("error.html"), 404)
    else:
        contexts_list = get_available_contexts(CodeHelpContext)  # all *available* contexts will be shown
        if query_id is not None:
            # populate with a query if one is specified in the query string
            query_row, _ = get_query(query_id)   # _ because we don't need responses here
            if query_row is not None:
                selected_context_name = query_row['context_name']
        else:
            # no query specified,
            # but we can pre-select the most recently used context, if available
            recent_row = db.execute("SELECT context_name FROM queries WHERE queries.user_id=? ORDER BY id DESC LIMIT 1", [auth['user_id']]).fetchone()
            if recent_row:
                selected_context_name = recent_row['context_name']

    # turn contexts into format we can pass to js via JSON
    contexts = {ctx.name: ctx.desc_html() for ctx in contexts_list}

    # validate selected context name (may no longer exist / be available)
    if selected_context_name not in contexts:
        selected_context_name = None

    # regardless, if there is only one context, select it
    if len(contexts) == 1:
        selected_context_name = next(iter(contexts.keys()))

    history = get_history()

    return render_template("help_form.html", query=query_row, history=history, contexts=contexts, selected_context_name=selected_context_name)


@bp.route("/view/<int:query_id>")
@login_required
def help_view(query_id: int) -> str | Response:
    query_row, responses = get_query(query_id)

    if query_row is None:
        return make_response(render_template("error.html"), 400)

    history = get_history()
    if query_row and query_row['topics_json']:
        topics = json.loads(query_row['topics_json'])
    else:
        topics = []

    return render_template("help_view.html", query=query_row, responses=responses, history=history, topics=topics)


def score_response(response_txt: str | None, avoid_set: Iterable[str]) -> int:
    ''' Return an integer score for a given response text.
    Returns:
        0 = best.
        Negative values for responses including indications of code blocks or keywords in the avoid set.
        Indications of code blocks are weighted most heavily.
    '''
    if not response_txt:
        # Empty/None response is pretty bad.
        return -100

    score = 0
    for bad_kw in avoid_set:
        score -= response_txt.count(bad_kw)
    for code_indication in ['```', 'should look like', 'should look something like']:
        score -= 100 * response_txt.count(code_indication)

    return score


async def run_query_prompts(llm_dict: LLMDict, context: CodeHelpContext | None, code: str, error: str, issue: str) -> tuple[list[dict[str, str]], dict[str, str]]:
    ''' Run the given query against the coding help system of prompts.

    Returns a tuple containing:
      1) A list of response objects from the OpenAI completion (to be stored in the database)
      2) A dictionary of response text, potentially including keys 'insufficient' and 'main'.
    '''
    client = llm_dict['client']
    model = llm_dict['model']

    context_str = context.prompt_str() if context is not None else None

    # create "avoid set" from context
    if context is not None and context.avoid:
        avoid_set = {x.strip() for x in context.avoid.split('\n') if x.strip() != ''}
    else:
        avoid_set = set()

    # Launch the "sufficient detail" check concurrently with the main prompt to save time
    task_main = asyncio.create_task(
        get_completion(
            client,
            model=model,
            messages=prompts.make_main_prompt(code, error, issue, context_str),
            n=1,
            score_func=lambda x: score_response(x, avoid_set)
        )
    )
    task_sufficient = asyncio.create_task(
        get_completion(
            client,
            model=model,
            messages=prompts.make_sufficient_prompt(code, error, issue, context_str),
        )
    )

    # Store all responses received
    responses = []

    # Let's get the main response.
    response_main, response_txt = await task_main
    responses.append(response_main)

    if "```" in response_txt or "should look like" in response_txt or "should look something like" in response_txt:
        # That's probably too much code.  Let's clean it up...
        cleanup_prompt = prompts.make_cleanup_prompt(response_text=response_txt)
        cleanup_response, cleanup_response_txt = await get_completion(client, model, prompt=cleanup_prompt)
        responses.append(cleanup_response)
        response_txt = cleanup_response_txt

    # Check whether there is sufficient information
    # Checking after processing main+cleanup prevents this from holding up the start of cleanup if this was slow
    response_sufficient, response_sufficient_txt = await task_sufficient
    responses.append(response_sufficient)

    if 'error' in response_main:
        return responses, {'error': response_txt}
    elif response_sufficient_txt.endswith("OK") or "OK." in response_sufficient_txt or "```" in response_sufficient_txt or "is sufficient for me" in response_sufficient_txt or response_sufficient_txt.startswith("Error ("):
        # We're using just the main response.
        return responses, {'main': response_txt}
    else:
        # Give them the request for more information plus the main response, in case it's helpful.
        return responses, {'insufficient': response_sufficient_txt, 'main': response_txt}


def run_query(llm_dict: LLMDict, context: CodeHelpContext | None, code: str, error: str, issue: str) -> int:
    query_id = record_query(context, code, error, issue)

    responses, texts = asyncio.run(run_query_prompts(llm_dict, context, code, error, issue))

    record_response(query_id, responses, texts)

    return query_id


def record_query(context: CodeHelpContext | None, code: str, error: str, issue: str) -> int:
    db = get_db()
    auth = get_auth()
    role_id = auth['role_id']

    context_name = context.name if context is not None else None
    context_str = context.prompt_str() if context is not None else None

    cur = db.execute(
        "INSERT INTO queries (context_name, context, code, error, issue, user_id, role_id) VALUES (?, ?, ?, ?, ?, ?, ?)",
        [context_name, context_str, code, error, issue, auth['user_id'], role_id]
    )
    new_row_id = cur.lastrowid
    db.commit()

    assert new_row_id is not None

    return new_row_id


def record_response(query_id: int, responses: list[dict[str, str]], texts: dict[str, str]) -> None:
    db = get_db()

    db.execute(
        "UPDATE queries SET response_json=?, response_text=? WHERE id=?",
        [json.dumps(responses), json.dumps(texts), query_id]
    )
    db.commit()


@bp.route("/request", methods=["POST"])
@login_required
@class_enabled_required
@with_llm()
def help_request(llm_dict: LLMDict) -> Response:
    if 'context' in request.form:
        try:
            context = get_context_by_name(CodeHelpContext, request.form['context'])
        except ContextNotFoundError:
            flash(f"Context not found: {request.form['context']}")
            return make_response(render_template("error.html"), 400)
    else:
        context = None
    code = request.form["code"]
    error = request.form["error"]
    issue = request.form["issue"]

    # TODO: limit length of code/error/issue

    query_id = run_query(llm_dict, context, code, error, issue)

    return redirect(url_for(".help_view", query_id=query_id))


@bp.route("/load_test", methods=["POST"])
@admin_required
@with_llm(use_system_key=True)  # get a populated LLMDict
def load_test(llm_dict: LLMDict) -> Response:
    # Require that we're logged in as the load_test admin user
    auth = get_auth()
    if auth['display_name'] != 'load_test':
        return abort(403)

    context = CodeHelpContext(name="__LOADTEST_Context")
    code = "__LOADTEST_Code"
    error = "__LOADTEST_Error"
    issue = "__LOADTEST_Issue"

    # Monkey-patch to not call the API but simulate it with a delay
    with patch("openai.resources.chat.AsyncCompletions.create") as mocked:
        # simulate a 2 second delay for a network request
        mocked.side_effect = mock_async_completion(delay=2.0)

        query_id = run_query(llm_dict, context, code, error, issue)

    return redirect(url_for(".help_view", query_id=query_id))


@bp.route("/post_helpful", methods=["POST"])
@login_required
def post_helpful() -> str:
    db = get_db()
    auth = get_auth()

    query_id = int(request.form['id'])
    value = int(request.form['value'])
    db.execute("UPDATE queries SET helpful=? WHERE id=? AND user_id=?", [value, query_id, auth['user_id']])
    db.commit()
    return ""


@bp.route("/topics/html/<int:query_id>", methods=["GET", "POST"])
@login_required
@tester_required
@with_llm()
def get_topics_html(llm_dict: LLMDict, query_id: int) -> str:
    topics = get_topics(llm_dict, query_id)
    if not topics:
        return render_template("topics_fragment.html", error=True)
    else:
        return render_template("topics_fragment.html", query_id=query_id, topics=topics)


@bp.route("/topics/raw/<int:query_id>", methods=["GET", "POST"])
@login_required
@tester_required
@with_llm()
def get_topics_raw(llm_dict: LLMDict, query_id: int) -> list[str]:
    topics = get_topics(llm_dict, query_id)
    return topics


def get_topics(llm_dict: LLMDict, query_id: int) -> list[str]:
    query_row, responses = get_query(query_id)

    if not query_row or not responses or 'main' not in responses:
        return []

    messages = prompts.make_topics_prompt(
        query_row['context'],
        query_row['code'],
        query_row['error'],
        query_row['issue'],
        responses['main']
    )

    response, response_txt = asyncio.run(get_completion(
        client=llm_dict['client'],
        model=llm_dict['model'],
        messages=messages,
    ))

    # Verify it is actually JSON
    # May be "Error (..." if an API error occurs, or every now and then may get "Here is the JSON: ..." or similar.
    try:
        topics: list[str] = json.loads(response_txt)
    except json.decoder.JSONDecodeError:
        return []

    # Save topics into queries table for the given query
    db = get_db()
    db.execute("UPDATE queries SET topics_json=? WHERE id=?", [response_txt, query_id])
    db.commit()
    return topics<|MERGE_RESOLUTION|>--- conflicted
+++ resolved
@@ -10,10 +10,7 @@
 from flask import (
     Blueprint,
     abort,
-<<<<<<< HEAD
     flash,
-=======
->>>>>>> 2eeb856e
     make_response,
     redirect,
     render_template,
@@ -46,12 +43,8 @@
 
 
 @bp.route("/")
-<<<<<<< HEAD
-@bp.route("/<int:query_id>")
+@bp.route("/retry/<int:query_id>")
 @bp.route("/ctx/<int:class_id>/<string:ctx_name>")
-=======
-@bp.route("/retry/<int:query_id>")
->>>>>>> 2eeb856e
 @login_required
 @class_enabled_required
 def help_form(query_id: int | None = None, class_id: int | None = None, ctx_name: str | None = None) -> str | Response:
