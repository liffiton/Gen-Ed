{#
SPDX-FileCopyrightText: 2023 Mark Liffiton <liffiton@gmail.com>

SPDX-License-Identifier: AGPL-3.0-only
#}

<!DOCTYPE html>
<html lang="en">
  <head>
    <meta charset="UTF-8">
    <meta name="viewport" content="width=device-width, initial-scale=1.0">
    {% block head %}{% endblock %}
    {% if 'FAVICON' in config %}
      <link rel="icon" type="image/png" href="{{url_for('static', filename=config['FAVICON'])}}">
    {% endif %}
    <link rel="stylesheet" href="https://cdn.jsdelivr.net/npm/bulma@0.9.4/css/bulma.min.css">
    <style type="text/css">
      body { display: flex; min-height: 100vh; flex-direction: column; }
      @keyframes fadein {
        from { opacity: 0; transform: translateY(-100%); }
        to   { opacity: 1; transform: translateY(0); }
      }
      .icon-text { align-items: center; }
      .icon-text svg { height: 100%; }
      .button .icon:first-child:not(:last-child) { margin-right: 0.5em; }
      a.button-inline { display: inline-block; padding: 0.2em 0.5em; vertical-align: baseline; height: auto; }
      div.flash_message { animation: fadein 1s; }
      main.site-content { flex: 1; } /* expand main content, push footer to bottom of page/viewport */
      span[title] { text-decoration:underline; text-decoration-style: dotted; }
      pre, .content pre { padding: 0.5rem 0.75rem; }
      .tbl_cols { display: flex; gap: 2em; flex-wrap: wrap; }
      .tbl_col { overflow: auto; }
<<<<<<< HEAD
      dialog { border: none; background: none; }
      dialog::backdrop { background: #0009; backdrop-filter: blur(4px); }
      p.help-text { font-size: 85%; margin-bottom: 0.5em; opacity: 92%; }
      .wide-labels .field-label { flex-grow: 1.5; }
=======
      .box, .card, .panel { box-shadow: 0.25em .5em 0.75em rgba(10,10,10,.2), 0 0 0 1px rgba(10,10,10,.05); }
>>>>>>> 90fd6bd3
      /* fix spacing in some of markdownit's lists */
      .content p:has(+ul), .content p:has(+ol) { margin-bottom: 0.25em !important; }
      .content ul ol, .content ol ul, .content ul ul, .content ol ol { margin-top: 0.25em; }
    </style>
    <script src="https://cdn.jsdelivr.net/npm/alpinejs@3/dist/cdn.min.js" defer type="text/javascript"></script>
    <script src="https://cdn.jsdelivr.net/npm/simple-datatables@8" type="text/javascript"></script>
    <link href="{{ url_for('static', filename='datatables.css') }}" rel="stylesheet" type="text/css">
    <script type="text/javascript">
      function initTable(tblname, rows, link_col, link_func, csv_link=null) {
        const table = new simpleDatatables.DataTable(`table#${tblname}`, {
        paging: rows > 15,
        perPage: 10,
        perPageSelect: [[10, 10], [20, 20], [50, 50], ["All", 0]],
        labels: {
          perPage: "per page",
          info: "{start} to {end} of {rows}",
        },
        template: options => `
<div class='${options.classes.bottom}'>
${ options.paging ? `<nav class='${options.classes.pagination}'></nav>` : "" }
${ options.paging ? `<div class='${options.classes.info}'></div>` : "" }
${ options.paging && options.perPageSelect ?
  `<div class='${options.classes.dropdown}'>
    <label>
      <select class='${options.classes.selector}'></select> ${options.labels.perPage}
    </label>
  </div>` :
  ""
}
</div>
<div class='${options.classes.container}'${options.scrollY.length ? ` style='height: ${options.scrollY}; overflow-Y: auto;'` : ""}></div>
<div class='${options.classes.bottom}'>
  <div class='${options.classes.search}'>
    <button class="button is-small" id="csv_${tblname}">Export CSV</button>
${ options.searchable ?
    `<input class='${options.classes.input}' placeholder='${options.labels.placeholder}' type='text' size='7'>` : ""
}
  </div>
</div>
`,
        });
        (link_col != "") && table.on("datatable.selectrow", (row, event) => {
          if (event.target.tagName !== 'TD') {
            // button or something other than the data/cell itself -- don't trigger anything and let the default happen
            return;
          }
          if (event.button === 0) {
            // left click, open in new window
            const value = table.data.data[row][link_col].text;
            const url = link_func(value);
            //window.open(url, '_blank');
            window.location = url;
          }
        });
        if (csv_link) {
          document.querySelector(`button#csv_${tblname}`).addEventListener('click', event => {
            window.location = csv_link;
          });
        }
        else {
          document.querySelector(`button#csv_${tblname}`).addEventListener('click', event => {
            simpleDatatables.exportCSV(table);
          });
        }
      }
    </script>
    {% if 'timezone' not in session %}
    <script type="text/javascript">
      // Send browser's timezone to server for displaying dates/times in local timezone.
      const timezone = Intl.DateTimeFormat().resolvedOptions().timeZone;
      fetch("/set_timezone", {method: 'POST', body: timezone});
    </script>
    {% endif %}
    <title>{{ config['APPLICATION_TITLE'] }}</title>
  </head>
  <body>
    {% include "icons.html" %}
    <nav class="navbar is-dark is-size-5" style="z-index: auto;" role="navigation" aria-label="main navigation" x-data="{menu_open: false}">
      <div class="navbar-brand">
        <a class="navbar-item is-size-3" href="/">
          {% include "logo.html" %}
          <svg aria-hidden="true" style="height: 1.5em; margin-right: 0.2em;" viewBox="0 0 14 10"><use href="#svg_app_logo" /></svg>
          {{ config['APPLICATION_TITLE'] }}
        </a>
        {% if auth['user_id'] %}
          <a class="navbar-item has-text-success" href="{{ url_for('helper.help_form') }}">
            <div class="icon-text">
              <span class="icon">
                <svg aria-hidden="true"><use href="#svg_qmark_circle" /></svg>
              </span>
              <span>{{ config['HELP_LINK_TEXT'] }}</span>
            </div>
          </a>
        {% endif %}
        <a role="button" class="navbar-burger" aria-label="menu" aria-expanded="false" x-bind:class="menu_open ? 'is-active' : ''" x-on:click="menu_open = ! menu_open">
          <span aria-hidden="true"></span>
          <span aria-hidden="true"></span>
          <span aria-hidden="true"></span>
        </a>
      </div>
      <div class="navbar-menu" x-bind:class="menu_open ? 'is-active' : ''">
        <div class="navbar-start">
        {% for nav_item_template in config['NAVBAR_ITEM_TEMPLATES'] %}
          {% include nav_item_template %}
        {% endfor %}
        </div>
        <div class="navbar-end">
          {% if auth['user_id'] %}
            {% set class_name=auth['class_name'] %}
            {% set has_dropdown=(class_name and auth['is_admin']) or (auth['other_classes']) %}
            <a class="navbar-item dropdown dropdown-trigger is-hoverable is-size-6" {% if has_dropdown %}aria-haspopup="true" aria-controls="classes-menu"{% endif %} style="flex-direction: column; justify-content: center;" href="{{ url_for('profile.main') }}">
              <div class="icon-text">
                <span class="icon">
                  <svg aria-hidden="true"><use href="#svg_user" /></svg>
                </span>
                <span class="is-italic">{{ auth['display_name'] }}</span>
              </div>
              {% if class_name %}
                <div>
                  <span class="is-italic" {% if class_name | length > 20 %}title="{{ class_name }}"{% endif %}>
                    {{ class_name | truncate(20) }}
                  </span>
                </div>
              {% endif %}
              {% if has_dropdown %}
                <div class="dropdown-menu" style="z-index: 999;" id="classes-menu" role="menu">
                  <div class="dropdown-content">
                    <div class="dropdown-item">
                      Switch class:
                    </div>
                    {% for class in auth['other_classes'] %}
                    <div class="dropdown-item">
                      <button class="button is-rounded is-link is-outlined is-small" type="button" onclick="location.assign('{{ url_for("classes.switch_class_handler", class_id=class['class_id'], next=request.path) }}'); return false;">{{ class['class_name'] }} ({{ class['role'] }})</button>
                    </div>
                    {% endfor %}
                    {% if auth['is_admin'] and class_name %}
                    <div class="dropdown-item">
                      <button class="button is-rounded is-danger is-light is-outlined is-small" type="button" onclick="location.assign('{{ url_for("classes.leave_class_handler", next=request.path) }}'); return false;">Leave class</button>
                    </div>
                    {% endif %}
                  </div>
                </div>
              {% endif %}
            </a>

            {% if auth['role'] == 'instructor' %}
              <a class="navbar-item is-size-6 has-text-success" href="/instructor/config">
                <div class="icon-text">
                  <span class="icon">
                    <svg aria-hidden="true"><use href="#svg_config" /></svg>
                  </span>
                  <span>Configure Class</span>
                </div>
              </a>
              <a class="navbar-item is-size-6 has-text-warning" href="/instructor/">
                <div class="icon-text">
                  <span class="icon">
                    <svg aria-hidden="true"><use href="#svg_table_grid" /></svg>
                  </span>
                  <span>Instructor View</span>
                </div>
              </a>
            {% endif %}
            {% if auth['is_admin'] %}
              <a class="navbar-item is-size-6 has-text-danger" href="/admin/">
                <div class="icon-text">
                  <span class="icon">
                    <svg aria-hidden="true"><use href="#svg_admin" /></svg>
                  </span>
                  <span>Admin</span>
                </div>
              </a>
            {% endif %}
            <div class="navbar-item">
              <form action="/auth/logout" method="post">
                <button class="button icon-text is-link" type="submit">
                  <span class="icon">
                    <svg aria-hidden="true"><use href="#svg_logout" /></svg>
                  </span>
                  <span>Logout</span>
                </button>
              </form>
            </div>
          {% else %}
            <div class="navbar-item">
              <a href="/auth/login" class="button icon-text is-link">
                <span class="icon">
                  <svg aria-hidden="true"><use href="#svg_login" /></svg>
                </span>
                <span>Login</span>
              </a>
            </div>
          {% endif %}
        </div>
      </div>
    </nav>

    {% block second_nav %}{% endblock %}

    <main class="site-content">
      {% with messages = get_flashed_messages(with_categories=true) %}
      {% if messages %}
        <section class="section p-5">
          {% for category, message in messages %}
            <div class="flash_message notification container is-max-desktop is-size-4 pl-5 {% if category == "message" %}is-info{% else %}is-{{category}}{% endif %}">
              {{ message }}
            </div>
          {% endfor %}
        </section>
      {% endif %}
      {% endwith %}

      {% block body %}{% endblock %}
    </main>

    <footer class="footer has-background-dark has-text-light">
      <div class="content has-text-centered">
        <p><b>{{ config['APPLICATION_TITLE'] }}</b> by {{ config['APPLICATION_AUTHOR'] }}.</p>
        {% if config['DOCS_DIR'] %}
        <p><a class="has-text-light is-underlined" href="{{ url_for("docs.main") }}">Documentation</a></p>
        {% endif %}
        <p><b>{{ config['APPLICATION_TITLE'] }} is open source</b>, part of the Gen-Ed framework: <a class="has-text-light is-underlined" href="https://github.com/liffiton/GenEd">code on GitHub</a>.</p>
        {% if config['SUPPORT_EMAIL'] %}
        <p>Contact: <a class="has-text-light is-underlined" href="mailto:{{ config['SUPPORT_EMAIL'] }}">{{ config['SUPPORT_EMAIL'] }}</a></p>
        {% endif %}
      </div>
    </footer>
  </body>
  <script type="text/JavaScript">
    // close dialogs on click outside
    const dialogs = document.querySelectorAll("dialog");
    dialogs.forEach(dialog => dialog.addEventListener('click', function (e) {
        const rect = dialog.getBoundingClientRect();
        const isInDialog=(rect.top <= e.clientY && e.clientY <= rect.top + rect.height
          && rect.left <= e.clientX && e.clientX <= rect.left + rect.width);
        if (!isInDialog) {
            dialog.close();
        }
    }));
  </script>
</html>
<|MERGE_RESOLUTION|>--- conflicted
+++ resolved
@@ -30,14 +30,11 @@
       pre, .content pre { padding: 0.5rem 0.75rem; }
       .tbl_cols { display: flex; gap: 2em; flex-wrap: wrap; }
       .tbl_col { overflow: auto; }
-<<<<<<< HEAD
       dialog { border: none; background: none; }
       dialog::backdrop { background: #0009; backdrop-filter: blur(4px); }
       p.help-text { font-size: 85%; margin-bottom: 0.5em; opacity: 92%; }
       .wide-labels .field-label { flex-grow: 1.5; }
-=======
       .box, .card, .panel { box-shadow: 0.25em .5em 0.75em rgba(10,10,10,.2), 0 0 0 1px rgba(10,10,10,.05); }
->>>>>>> 90fd6bd3
       /* fix spacing in some of markdownit's lists */
       .content p:has(+ul), .content p:has(+ol) { margin-bottom: 0.25em !important; }
       .content ul ol, .content ol ul, .content ul ul, .content ol ol { margin-top: 0.25em; }
